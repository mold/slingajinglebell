--- conflicted
+++ resolved
@@ -303,6 +303,7 @@
 	bool sphereCollide(cShapeSphere*);
 	void setColor(double, double, double);
 	void remove();
+	bool hasCollided();
 	virtual ~Target();
 };
 
@@ -338,6 +339,10 @@
 void Target::remove() {
 	target->remove();
 	world->removeChild(line);
+}
+
+bool Target::hasCollided() {
+	return collided;
 }
 
 Target::~Target() {
@@ -942,27 +947,22 @@
 		hapticDevice->setForce(force);
 
 		// Check collision with targets
-<<<<<<< HEAD
 		bool collision = true;
 		for (int i = 0; i < TARGETS; i++) {
-			collision = collision && currentTargets[i]->sphereCollide(
-					projectile);
+			currentTargets[i]->sphereCollide(
+								projectile);
+			collision = collision && currentTargets[i]->hasCollided();
 		}
 		if (collision) {
 			setNextLevel();
 		}
-=======
 		if(!collided){
 		for (int i = 0; i < 3; i++) {
-			if (targets[i]->sphereCollide(projectile)) {
+			if (currentTargets[i]->hasCollided()) {
 				projectileVel = cVector3d();
-				targets[i]->setColor(0, 1, 0);
 				collided = true;
-			} else {
-				targets[i]->setColor(1, 0, 0);
 			}
 		}}
->>>>>>> 377f277e
 
 		std::ostringstream s;
 		s << "Haptic force: " << force.str();
